/*
 * Copyright 2013 the original author or authors.
 *
 * Licensed under the Apache License, Version 2.0 (the "License");
 * you may not use this file except in compliance with the License.
 * You may obtain a copy of the License at
 *
 *      http://www.apache.org/licenses/LICENSE-2.0
 *
 * Unless required by applicable law or agreed to in writing, software
 * distributed under the License is distributed on an "AS IS" BASIS,
 * WITHOUT WARRANTIES OR CONDITIONS OF ANY KIND, either express or implied.
 * See the License for the specific language governing permissions and
 * limitations under the License.
 */
package org.gradle.api.internal.artifacts.ivyservice

import org.gradle.util.VersionNumber
import spock.lang.Specification

class CacheLayoutTest extends Specification {
    def "use root layout"() {
        when:
        CacheLayout cacheLayout = CacheLayout.ROOT

        then:
        cacheLayout.key == 'modules-2'
        cacheLayout.version == VersionNumber.parse("2.0.0")
        cacheLayout.formattedVersion == '2'
        cacheLayout.getPath(new File('some/dir')) == new File('some/dir/modules-2')
    }

    def "use file store layout"() {
        when:
        CacheLayout cacheLayout = CacheLayout.FILE_STORE

        then:
        cacheLayout.key == 'files-2.1'
        cacheLayout.version == VersionNumber.parse("2.1.0")
        cacheLayout.formattedVersion == '2.1'
        cacheLayout.getPath(new File('some/dir')) == new File('some/dir/files-2.1')
    }

    def "use metadata store layout"() {
        when:
        CacheLayout cacheLayout = CacheLayout.META_DATA

        then:
<<<<<<< HEAD
        cacheLayout.key == 'metadata-2.49'
        cacheLayout.version == VersionNumber.parse("2.49.0")
        cacheLayout.formattedVersion == '2.49'
        cacheLayout.getPath(new File('some/dir')) == new File('some/dir/metadata-2.49')
=======
        cacheLayout.key == 'metadata-2.51'
        cacheLayout.version == VersionNumber.parse("2.51.0")
        cacheLayout.formattedVersion == '2.51'
        cacheLayout.getPath(new File('some/dir')) == new File('some/dir/metadata-2.51')
>>>>>>> 76276809
    }

    def "use transforms layout"() {
        when:
        CacheLayout cacheLayout = CacheLayout.TRANSFORMS

        then:
        cacheLayout.key == 'transforms-1'
        cacheLayout.version == VersionNumber.parse("1.0.0")
        cacheLayout.formattedVersion == '1'
        cacheLayout.getPath(new File('some/dir')) == new File('some/dir/transforms-1')
    }

    def "use transforms metadata layout"() {
        when:
        CacheLayout cacheLayout = CacheLayout.TRANSFORMS_META_DATA

        then:
        cacheLayout.key == 'metadata-1.1'
        cacheLayout.version == VersionNumber.parse("1.1.0")
        cacheLayout.formattedVersion == '1.1'
        cacheLayout.getPath(new File('some/dir')) == new File('some/dir/metadata-1.1')
    }

    def "use transforms store layout"() {
        when:
        CacheLayout cacheLayout = CacheLayout.TRANSFORMS_STORE

        then:
        cacheLayout.key == 'files-1.1'
        cacheLayout.version == VersionNumber.parse("1.1.0")
        cacheLayout.formattedVersion == '1.1'
        cacheLayout.getPath(new File('some/dir')) == new File('some/dir/files-1.1')
    }

}<|MERGE_RESOLUTION|>--- conflicted
+++ resolved
@@ -46,17 +46,10 @@
         CacheLayout cacheLayout = CacheLayout.META_DATA
 
         then:
-<<<<<<< HEAD
-        cacheLayout.key == 'metadata-2.49'
-        cacheLayout.version == VersionNumber.parse("2.49.0")
-        cacheLayout.formattedVersion == '2.49'
-        cacheLayout.getPath(new File('some/dir')) == new File('some/dir/metadata-2.49')
-=======
-        cacheLayout.key == 'metadata-2.51'
-        cacheLayout.version == VersionNumber.parse("2.51.0")
-        cacheLayout.formattedVersion == '2.51'
-        cacheLayout.getPath(new File('some/dir')) == new File('some/dir/metadata-2.51')
->>>>>>> 76276809
+        cacheLayout.key == 'metadata-2.52'
+        cacheLayout.version == VersionNumber.parse("2.52.0")
+        cacheLayout.formattedVersion == '2.52'
+        cacheLayout.getPath(new File('some/dir')) == new File('some/dir/metadata-2.52')
     }
 
     def "use transforms layout"() {
